--- conflicted
+++ resolved
@@ -166,7 +166,6 @@
 
         return {}
 
-<<<<<<< HEAD
 
 class TokenBlacklistSerializer(serializers.Serializer):
     refresh = serializers.CharField()
@@ -178,9 +177,6 @@
         except AttributeError:
             pass
         return {}
-=======
-        return {}
 
     def to_representation(self, instance):
-        return instance
->>>>>>> 4f957b58
+        return instance