#!/usr/bin/env python
from pathlib import Path
from setuptools import find_packages, setup

extras_require = {
    "test": [
        "cryptography",
        "pytest-cov",
        "pytest-django",
        "pytest-xdist",
        "pytest",
        "tox",
    ],
    "lint": [
        "flake8",
        "pep8",
        "isort",
    ],
    "doc": [
        "Sphinx>=1.6.5,<2",
        "sphinx_rtd_theme>=0.1.9",
    ],
    "dev": [
        "pytest-watch",
        "wheel",
        "twine",
        "ipython",
    ],
<<<<<<< HEAD
    "python-jose": [
        "python-jose==3.0.0",
=======
    'python-jose': [
        'python-jose==3.3.0',
>>>>>>> 1ba37438
    ],
}

extras_require["dev"] = (
    extras_require["dev"]
    + extras_require["test"]
    + extras_require["lint"]
    + extras_require["doc"]
    + extras_require["python-jose"]
)


setup(
    name="djangorestframework_simplejwt",
    use_scm_version={"version_scheme": "post-release"},
    setup_requires=["setuptools_scm"],
    url="https://github.com/jazzband/djangorestframework-simplejwt",
    license="MIT",
    description="A minimal JSON Web Token authentication plugin for Django REST Framework",
    long_description=Path("README.rst").read_text(encoding="utf-8"),
    author="David Sanders",
    author_email="davesque@gmail.com",
    install_requires=[
        "django",
        "djangorestframework",
        "pyjwt>=2,<3",
    ],
    python_requires=">=3.7",
    extras_require=extras_require,
    packages=find_packages(exclude=["tests", "tests.*", "licenses", "requirements"]),
    include_package_data=True,
    zip_safe=False,
    classifiers=[
        "Development Status :: 5 - Production/Stable",
        "Environment :: Web Environment",
        "Framework :: Django",
        "Framework :: Django :: 2.2",
        "Framework :: Django :: 3.1",
        "Framework :: Django :: 3.2",
<<<<<<< HEAD
        "Intended Audience :: Developers",
        "License :: OSI Approved :: MIT License",
        "Operating System :: OS Independent",
        "Programming Language :: Python",
        "Programming Language :: Python :: 3",
        "Programming Language :: Python :: 3.7",
        "Programming Language :: Python :: 3.8",
        "Programming Language :: Python :: 3.9",
        "Topic :: Internet :: WWW/HTTP",
    ],
=======
        'Intended Audience :: Developers',
        'License :: OSI Approved :: MIT License',
        'Operating System :: OS Independent',
        'Programming Language :: Python',
        'Programming Language :: Python :: 3',
        'Programming Language :: Python :: 3.7',
        'Programming Language :: Python :: 3.8',
        'Programming Language :: Python :: 3.9',
        'Programming Language :: Python :: 3.10',
        'Topic :: Internet :: WWW/HTTP',
    ]
>>>>>>> 1ba37438
)<|MERGE_RESOLUTION|>--- conflicted
+++ resolved
@@ -26,13 +26,8 @@
         "twine",
         "ipython",
     ],
-<<<<<<< HEAD
     "python-jose": [
-        "python-jose==3.0.0",
-=======
-    'python-jose': [
-        'python-jose==3.3.0',
->>>>>>> 1ba37438
+        "python-jose==3.3.0",
     ],
 }
 
@@ -72,7 +67,6 @@
         "Framework :: Django :: 2.2",
         "Framework :: Django :: 3.1",
         "Framework :: Django :: 3.2",
-<<<<<<< HEAD
         "Intended Audience :: Developers",
         "License :: OSI Approved :: MIT License",
         "Operating System :: OS Independent",
@@ -81,19 +75,7 @@
         "Programming Language :: Python :: 3.7",
         "Programming Language :: Python :: 3.8",
         "Programming Language :: Python :: 3.9",
+        "Programming Language :: Python :: 3.10",
         "Topic :: Internet :: WWW/HTTP",
     ],
-=======
-        'Intended Audience :: Developers',
-        'License :: OSI Approved :: MIT License',
-        'Operating System :: OS Independent',
-        'Programming Language :: Python',
-        'Programming Language :: Python :: 3',
-        'Programming Language :: Python :: 3.7',
-        'Programming Language :: Python :: 3.8',
-        'Programming Language :: Python :: 3.9',
-        'Programming Language :: Python :: 3.10',
-        'Topic :: Internet :: WWW/HTTP',
-    ]
->>>>>>> 1ba37438
 )