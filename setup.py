#!/usr/bin/env python
from pathlib import Path

from setuptools import find_packages, setup

extras_require = {
    "test": [
        "cryptography",
        "freezegun",
        "pytest-cov",
        "pytest-django",
        "pytest-xdist",
        "pytest",
        "tox",
    ],
    "lint": [
        "flake8",
        "pep8",
        "isort",
    ],
    "doc": [
        "Sphinx>=1.6.5,<2",
        "sphinx_rtd_theme>=0.1.9",
    ],
    "dev": [
        "pytest-watch",
        "wheel",
        "twine",
        "ipython",
    ],
    "python-jose": [
        "python-jose==3.3.0",
    ],
    "crypto": [
        "cryptography>=3.3.1",
    ],
}

extras_require["dev"] = (
    extras_require["dev"]
    + extras_require["test"]
    + extras_require["lint"]
    + extras_require["doc"]
    + extras_require["python-jose"]
)


setup(
    name="djangorestframework_simplejwt",
    use_scm_version={"version_scheme": "post-release"},
    setup_requires=["setuptools_scm"],
    url="https://github.com/jazzband/djangorestframework-simplejwt",
    license="MIT",
    description="A minimal JSON Web Token authentication plugin for Django REST Framework",
    long_description=Path("README.rst").read_text(encoding="utf-8"),
    author="David Sanders",
    author_email="davesque@gmail.com",
    install_requires=[
<<<<<<< HEAD
        "django>=3.2",
        "djangorestframework>=3.12",
        "pyjwt>=1.7.1,<2.10.0",
=======
        "django>=4.2",
        "djangorestframework>=3.14",
        "pyjwt>=1.7.1,<3",
>>>>>>> 7f300a26
    ],
    python_requires=">=3.9",
    extras_require=extras_require,
    packages=find_packages(exclude=["tests", "tests.*", "licenses", "requirements"]),
    include_package_data=True,
    zip_safe=False,
    classifiers=[
        "Development Status :: 5 - Production/Stable",
        "Environment :: Web Environment",
        "Framework :: Django",
        "Framework :: Django :: 4.2",
        "Framework :: Django :: 5.0",
        "Framework :: Django :: 5.1",
        "Intended Audience :: Developers",
        "License :: OSI Approved :: MIT License",
        "Operating System :: OS Independent",
        "Programming Language :: Python",
        "Programming Language :: Python :: 3",
        "Programming Language :: Python :: 3.9",
        "Programming Language :: Python :: 3.10",
        "Programming Language :: Python :: 3.11",
        "Programming Language :: Python :: 3.12",
        "Programming Language :: Python :: 3.13",
        "Topic :: Internet :: WWW/HTTP",
    ],
)<|MERGE_RESOLUTION|>--- conflicted
+++ resolved
@@ -56,15 +56,9 @@
     author="David Sanders",
     author_email="davesque@gmail.com",
     install_requires=[
-<<<<<<< HEAD
-        "django>=3.2",
-        "djangorestframework>=3.12",
-        "pyjwt>=1.7.1,<2.10.0",
-=======
         "django>=4.2",
         "djangorestframework>=3.14",
-        "pyjwt>=1.7.1,<3",
->>>>>>> 7f300a26
+        "pyjwt>=1.7.1,<2.10.0",
     ],
     python_requires=">=3.9",
     extras_require=extras_require,
