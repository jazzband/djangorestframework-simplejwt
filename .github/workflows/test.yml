--- conflicted
+++ resolved
@@ -15,20 +15,9 @@
       fail-fast: false
       max-parallel: 5
       matrix:
-<<<<<<< HEAD
-        python-version: ['3.7', '3.8', '3.9', '3.10']
-        django-version: ['2.2', '3.2', '4.0', '4.1']
-        drf-version: ['3.10', '3.11', '3.12', '3.13', '3.14']
-        exclude:
-          - python-version: '3.10'
-            django-version: '2.2'
-          - django-version: '2.2'
-            drf-version: '3.14'
-=======
         python-version: ['3.7', '3.8', '3.9', '3.10', '3.11']
         django-version: ['3.2', '4.0', '4.1']
-        drf-version: ['3.10', '3.11', '3.12', '3.13']
->>>>>>> c88f4656
+        drf-version: ['3.10', '3.11', '3.12', '3.13', '3.14']
 
     steps:
     - uses: actions/checkout@v2
