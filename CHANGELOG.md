--- conflicted
+++ resolved
@@ -1,13 +1,9 @@
-<<<<<<< HEAD
 ## Unreleased
 
 * Drop Django 3.0 support
 * Add Django 3.2 support
 
 ## Version 4.7
-=======
-## Version 4.7.0
->>>>>>> 9b4f06a1
 
 * Added support for Django 3.2 ([#404](https://github.com/jazzband/django-rest-framework-simplejwt/pull/404))
 * Added Italian translations ([#342](https://github.com/jazzband/django-rest-framework-simplejwt/pull/342))
