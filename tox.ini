[tox]
envlist=
<<<<<<< HEAD
    py{37,38,39}-dj22-drf310-pyjwt{171,2}-tests
    py{37,38,39,310}-dj{22,32}-drf{311,312,313}-pyjwt{171,2}-tests
    py{38,39,310}-dj{40,41}-drf313-pyjwt{171,2}-tests
    py311-dj{41}-drf{313,314}-pyjwt{171,2}-tests
=======
    py{37,38,39,310}-dj32-drf{311,312,313}-pyjwt{171,2}-tests
    py{38,39,310}-dj{40,41}-drf313-pyjwt{171,2}-tests
    py311-dj41-drf313-pyjwt{171,2}-tests
>>>>>>> c88f4656
    docs

[gh-actions]
python=
    3.7: py37
    3.8: py38, docs
    3.9: py39
    3.10: py310
    3.11: py311

[gh-actions:env]
DJANGO=
    3.2: dj32
    4.0: dj40
    4.1: dj41
DRF=
    3.10: drf310
    3.11: drf311
    3.12: drf312
    3.13: drf313
    3.14: drf314

[testenv]
commands = pytest {posargs:tests} --cov-append --cov-report=xml --cov=rest_framework_simplejwt
extras=
    test
    python-jose
setenv=
    PYTHONDONTWRITEBYTECODE=1
deps=
    dj32: Django>=3.2,<3.3
    dj40: Django>=4.0,<4.1
    dj41: Django>=4.1,<4.2
    drf310: djangorestframework>=3.10,<3.11
    drf311: djangorestframework>=3.11,<3.12
    drf312: djangorestframework>=3.12,<3.13
    drf313: djangorestframework>=3.13,<3.14
    drf314: djangorestframework>=3.14,<3.15
    pyjwt171: pyjwt>=1.7.1,<1.8
    pyjwt2: pyjwt>=2,<3
allowlist_externals=make

[testenv:docs]
extras = doc
commands = make build-docs<|MERGE_RESOLUTION|>--- conflicted
+++ resolved
@@ -1,15 +1,8 @@
 [tox]
 envlist=
-<<<<<<< HEAD
-    py{37,38,39}-dj22-drf310-pyjwt{171,2}-tests
-    py{37,38,39,310}-dj{22,32}-drf{311,312,313}-pyjwt{171,2}-tests
+    py{37,38,39,310}-dj{32}-drf{311,312,313}-pyjwt{171,2}-tests
     py{38,39,310}-dj{40,41}-drf313-pyjwt{171,2}-tests
     py311-dj{41}-drf{313,314}-pyjwt{171,2}-tests
-=======
-    py{37,38,39,310}-dj32-drf{311,312,313}-pyjwt{171,2}-tests
-    py{38,39,310}-dj{40,41}-drf313-pyjwt{171,2}-tests
-    py311-dj41-drf313-pyjwt{171,2}-tests
->>>>>>> c88f4656
     docs
 
 [gh-actions]
