[tox]
envlist=
<<<<<<< HEAD
    py{37,38,39}-dj22-drf310-tests
    py{37,38,39}-dj{22,31,32}-drf{311,312}-tests
=======
    py{37,38,39}-dj{22,30}-drf310-tests
    py{37,38,39}-dj{22,30,31,32}-drf{311,312}-tests
>>>>>>> 9b4f06a1
    py39-djmain-drf312-tests
    docs
    lint

[gh-actions]
python=
    3.7: py37
    3.8: py38, docs, lint
    3.9: py39

[gh-actions:env]
DJANGO=
    2.2: dj22
    3.0: dj30
    3.1: dj31
    3.2: dj32
    main: djmain
DRF=
    3.10: drf310
    3.11: drf311
    3.12: drf312

[testenv]
usedevelop=True
commands = pytest {posargs:tests} --cov-append --cov-report=xml --cov=rest_framework_simplejwt
extras=
    test
    python-jose
setenv=
    PYTHONDONTWRITEBYTECODE=1
deps=
    dj22: Django>=2.2,<2.3
    dj31: Django>=3.1,<3.2
    dj32: Django>=3.2,<3.3
    drf310: djangorestframework>=3.10,<3.11
    drf311: djangorestframework>=3.11,<3.12
    drf312: djangorestframework>=3.12,<3.13
    djmain: https://github.com/django/django/archive/main.tar.gz
allowlist_externals=make

[testenv:lint]
extras = lint
commands =
    flake8 ./rest_framework_simplejwt ./tests --ignore=E501
    isort --check-only --diff ./rest_framework_simplejwt ./tests

[testenv:docs]
extras = doc
commands = make build-docs<|MERGE_RESOLUTION|>--- conflicted
+++ resolved
@@ -1,12 +1,7 @@
 [tox]
 envlist=
-<<<<<<< HEAD
     py{37,38,39}-dj22-drf310-tests
     py{37,38,39}-dj{22,31,32}-drf{311,312}-tests
-=======
-    py{37,38,39}-dj{22,30}-drf310-tests
-    py{37,38,39}-dj{22,30,31,32}-drf{311,312}-tests
->>>>>>> 9b4f06a1
     py39-djmain-drf312-tests
     docs
     lint
